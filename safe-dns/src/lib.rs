//! safe-dns
//! ========
//! [![crates.io version](https://img.shields.io/crates/v/safe-dns.svg)](https://crates.io/crates/safe-dns)
//! [![license: Apache 2.0](https://gitlab.com/leonhard-llc/ops/-/raw/main/license-apache-2.0.svg)](https://gitlab.com/leonhard-llc/ops/-/raw/main/safe-dns/LICENSE)
//! [![unsafe forbidden](https://gitlab.com/leonhard-llc/ops/-/raw/main/unsafe-forbidden.svg)](https://github.com/rust-secure-code/safety-dance/)
//! [![pipeline status](https://gitlab.com/leonhard-llc/ops/badges/main/pipeline.svg)](https://gitlab.com/leonhard-llc/ops/-/pipelines)
//!
//! A threaded DNS server library.
//!
//! # Use Cases
//! - Make your API server its own DNS server.
//!   This eliminates the DNS server as a separate point of failure.
//! - Keep your DNS config in code, next to your server code.
//!   Include it in code reviews and integration tests.
//! - DNS-based
//!   [domain validation for free ACME certificates](https://letsencrypt.org/how-it-works/).
//!   This is useful for servers that don't listen on port 80.
//!   Servers on port 80 can use HTTP for domain validation and don't need to use this.
//!
//! # Features
//! - Depends only on `std`
//! - `forbid(unsafe_code)`
//! - ?% test coverage
//!
//! # Limitations
//! - Brand new.
//!
//! # Example
//! ```
//! use permit::Permit;
//! use prob_rate_limiter::ProbRateLimiter;
//! use safe_dns::DnsRecord;
//! use std::net::{IpAddr, Ipv6Addr, SocketAddr, UdpSocket};
//!
//! let permit = Permit::new();
//! # let top_permit = Permit::new();
//! # let permit = top_permit.new_sub();
//! let sock = UdpSocket::bind(SocketAddr::new(IpAddr::V6(Ipv6Addr::UNSPECIFIED), 0)).unwrap();
//! let addr = sock.local_addr().unwrap();
//! let response_bytes_rate_limiter = ProbRateLimiter::new(100_000);
//! let records = vec![
//!     DnsRecord::new_a("aaa.example.com", "93.184.216.34").unwrap(),
//!     DnsRecord::new_aaaa("aaa.example.com", "2606:2800:220:1:248:1893:25c8:1946").unwrap(),
//!     DnsRecord::new_cname("bbb.example.com", "target.foo.com").unwrap(),
//! ];
//! # std::thread::spawn(move || {
//! #     std::thread::sleep(std::time::Duration::from_millis(100));
//! #     drop(top_permit);
//! # });
//! safe_dns::serve_udp(
//!     &permit,
//!     &sock,
//!     response_bytes_rate_limiter,
//!     &records,
//! )
//! .unwrap();
//! ```
//!
<<<<<<< HEAD
//! ## Cargo Geiger Safety Report
//! ## Changelog
=======
//! # Related Crates
//!
//! # Cargo Geiger Safety Report
//! # Changelog
>>>>>>> 3a687ae2
//! - v0.1.0 - Initial version
//!
//! # To Do
//! - Message compression
//! - Decide whether to send back error responses.
//! - Ergonomic constructors that take `OsStr`, for using environment variables
//! - Custom TTLs
//! - NS records (and glue)
//! - Client
//! - Caching client
//! - Recursive resolver
//!
//! # Alternatives
//!
#![forbid(unsafe_code)]

mod dns_class;
mod dns_message;
mod dns_message_header;
mod dns_name;
mod dns_op_code;
mod dns_question;
mod dns_record;
mod dns_response_code;
mod dns_server;
mod dns_type;

pub use dns_class::DnsClass;
pub use dns_message::DnsMessage;
pub use dns_message_header::DnsMessageHeader;
pub use dns_name::DnsName;
pub use dns_op_code::DnsOpCode;
pub use dns_question::DnsQuestion;
pub use dns_record::DnsRecord;
pub use dns_response_code::DnsResponseCode;
pub use dns_server::{process_datagram, serve_udp};
pub use dns_type::DnsType;

use fixed_buffer::FixedBuf;

fn read_exact<const N: usize, const M: usize>(buf: &mut FixedBuf<N>) -> Result<[u8; M], DnsError> {
    let mut result = [0_u8; M];
    buf.try_read_exact(&mut result).ok_or(DnsError::Truncated)?;
    Ok(result)
}

fn read_u8<const N: usize>(buf: &mut FixedBuf<N>) -> Result<u8, DnsError> {
    buf.try_read_byte().ok_or(DnsError::Truncated)
}

// fn write_u8<const N: usize>(out: &mut FixedBuf<N>, value: u8) -> Result<(), DnsError> {
//     out.write_bytes(&[value])
//         .map_err(|_| DnsError::ResponseBufferFull)?;
//     Ok(())
// }

fn read_u16_be<const N: usize>(buf: &mut FixedBuf<N>) -> Result<u16, DnsError> {
    let bytes: [u8; 2] = read_exact(buf)?;
    Ok(u16::from_be_bytes([bytes[0], bytes[1]]))
}

fn read_u32_be<const N: usize>(buf: &mut FixedBuf<N>) -> Result<u32, DnsError> {
    let bytes: [u8; 4] = read_exact(buf)?;
    Ok(u32::from_be_bytes([bytes[0], bytes[1], bytes[2], bytes[3]]))
}

fn write_bytes<const N: usize>(out: &mut FixedBuf<N>, bytes: &[u8]) -> Result<(), DnsError> {
    out.write_bytes(bytes)
        .map_err(|_| DnsError::ResponseBufferFull)?;
    Ok(())
}

fn write_u16_be<const N: usize>(out: &mut FixedBuf<N>, value: u16) -> Result<(), DnsError> {
    let bytes: [u8; 2] = value.to_be_bytes();
    out.write_bytes(&bytes)
        .map_err(|_| DnsError::ResponseBufferFull)?;
    Ok(())
}

fn write_u32_be<const N: usize>(out: &mut FixedBuf<N>, value: u32) -> Result<(), DnsError> {
    let bytes: [u8; 4] = value.to_be_bytes();
    out.write_bytes(&bytes)
        .map_err(|_| DnsError::ResponseBufferFull)?;
    Ok(())
}

#[derive(Clone, Debug, Eq, Hash, PartialEq)]
pub enum DnsError {
    InvalidClass,
    InvalidLabel,
    InvalidOpCode,
    NameTooLong,
    NoQuestion,
    NotARequest,
    NotFound,
    ResponseBufferFull,
    QueryHasAdditionalRecords,
    QueryHasAnswer,
    QueryHasNameServer,
    TooManyAdditional,
    TooManyAnswers,
    TooManyLabels,
    TooManyNameServers,
    TooManyQuestions,
    Truncated,
    Internal(String),
    Unreachable(&'static str, u32),
}<|MERGE_RESOLUTION|>--- conflicted
+++ resolved
@@ -56,15 +56,10 @@
 //! .unwrap();
 //! ```
 //!
-<<<<<<< HEAD
-//! ## Cargo Geiger Safety Report
-//! ## Changelog
-=======
 //! # Related Crates
 //!
 //! # Cargo Geiger Safety Report
 //! # Changelog
->>>>>>> 3a687ae2
 //! - v0.1.0 - Initial version
 //!
 //! # To Do
